#pragma once

#include <deal.II/base/conditional_ostream.h>
#include <deal.II/base/vectorization.h>

#include <deal.II/matrix_free/matrix_free.h>

#include <base/fe_integrator.h>
#include <precice/SolverInterface.hpp>

namespace Adapter
{
  using namespace dealii;

  /**
   * Enum to handle all implemented data write methods one can use
   */
  enum class WriteDataType
  {
    undefined,
    values_on_dofs,
    values_on_quads,
    normal_gradients_on_quads
  };

  /**
   * A pure abstract base class, which defines the interface for the functions
   * used in the main Adapter class. Each instance of all derived classes are
   * always dedicated to a specific coupling mesh and may provide functions on
   * how to read and write data on this mesh and how to define the mesh.
   */
  template <int dim, int data_dim, typename VectorizedArrayType>
  class CouplingInterface
  {
  public:
    /**
     * @brief Constructor of the abstract base class
     *
     * @param[in] data Underlying MatrixFree object
     * @param[in] precice The preCICE SolverInterface object
     * @param[in] mesh_name Name of the coupling mesh in the preCICE
     *            configuration associated to this interface
     * @param[in] interface_id boundary ID of the deal.II mesh
     */
    CouplingInterface(
      std::shared_ptr<const MatrixFree<dim, double, VectorizedArrayType>> data,
      const std::shared_ptr<precice::SolverInterface> &precice,
      const std::string &                              mesh_name,
      const types::boundary_id                         interface_id);

    virtual ~CouplingInterface() = default;

    using value_type =
      typename FEFaceIntegrators<dim, data_dim, double, VectorizedArrayType>::
        value_type;
    /**
     * @brief define_coupling_mesh Define the coupling mesh associated to the
     *        data points
     */
    virtual void
    define_coupling_mesh() = 0;

    /**
     * @brief process_coupling_mesh (optional) Handle post-preCICE-initialization
     *        steps, e.g. do computations on recieved partitions or create
     *        communication patterns.
     */
    virtual void
    process_coupling_mesh() = 0;

    /**
     * @brief write_data Write the data associated to the defined vertice
     *        to preCICE
     *
     * @param data_vector Vector holding the global solution to be passed to
     *        preCICE.
     */
    virtual void
    write_data(
      const LinearAlgebra::distributed::Vector<double> &data_vector) = 0;

    /**
     * @brief read_on_quadrature_point Read and return data from preCICE related
     *        to a specific quadrature point. This function is not implemented
     *        in the base class and an exception is thrown if it is used but
     *        not re-implemeted.
     *
     * @param[in]  id_number Number of the quadrature point with respect to
     *             the total number of interface quadrature points this rank
     *             works on.
     * @param[in]  active_faces Number of active faces the matrix-free object
     *             works on
     *
     * @return dim dimensional data associated to the interface node
     */
    virtual value_type
    read_on_quadrature_point(const unsigned int id_number,
                             const unsigned int active_faces) const;

    /**
     * @brief apply_Dirichlet_bcs Read data from preCICE and fill a constraint
     *        object. This function is not implemented in the base class and an
     *        exception is thrown if it is used but not re-implemeted.
     *
     * @param constraint associated constraint object
     */
    virtual void
    apply_Dirichlet_bcs(AffineConstraints<double> &constraints) const;

    /**
     * @brief add_read_data
     * @param read_data_name
     */
    void
    add_read_data(const std::string &read_data_name);

    /**
     * @brief add_read_data
     * @param read_data_name
     */
    void
    add_write_data(const std::string &write_data_name,
                   const std::string &write_data_specification);

  protected:
    /**
     * @brief print_info
<<<<<<< HEAD
=======
     *
>>>>>>> 923d4dc9
     * @param reader Boolean in order to decide if we want read or write
     *        data information
     * @param local_size Number of local interface noces this process is
     *        working on
     */
    void
    print_info(const bool reader, const unsigned int local_size) const;

    /// The MatrixFree object (preCICE can only handle double precision)
    std::shared_ptr<const MatrixFree<dim, double, VectorizedArrayType>> mf_data;

    /// public precice solverinterface
    std::shared_ptr<precice::SolverInterface> precice;

    /// Configuration parameters
    const std::string mesh_name;
    std::string       read_data_name  = "";
    std::string       write_data_name = "";
    int               mesh_id         = -1;
    int               read_data_id    = -1;
    int               write_data_id   = -1;

    const types::boundary_id dealii_boundary_interface_id;

    WriteDataType write_data_type = WriteDataType::undefined;

    virtual std::string
    get_interface_type() const = 0;
  };



  template <int dim, int data_dim, typename VectorizedArrayType>
  CouplingInterface<dim, data_dim, VectorizedArrayType>::CouplingInterface(
    std::shared_ptr<const MatrixFree<dim, double, VectorizedArrayType>> data,
    const std::shared_ptr<precice::SolverInterface> &                   precice,
    const std::string &      mesh_name,
    const types::boundary_id interface_id)
    : mf_data(data)
    , precice(precice)
    , mesh_name(mesh_name)
    , dealii_boundary_interface_id(interface_id)
  {
    Assert(data.get() != nullptr, ExcNotInitialized());
    Assert(precice.get() != nullptr, ExcNotInitialized());

    // Ask preCICE already in the constructor for the IDs
    mesh_id = precice->getMeshID(mesh_name);
  }


  template <int dim, int data_dim, typename VectorizedArrayType>
  void
  CouplingInterface<dim, data_dim, VectorizedArrayType>::add_read_data(
    const std::string &read_data_name_)
  {
    Assert(mesh_id != -1, ExcNotInitialized());
    read_data_name = read_data_name_;
    read_data_id   = precice->getDataID(read_data_name, mesh_id);
  }



  template <int dim, int data_dim, typename VectorizedArrayType>
  void
  CouplingInterface<dim, data_dim, VectorizedArrayType>::add_write_data(
    const std::string &write_data_name_,
    const std::string &write_data_specification)
  {
    Assert(mesh_id != -1, ExcNotInitialized());
    write_data_name = write_data_name_;
    write_data_id   = precice->getDataID(write_data_name, mesh_id);

    if (write_data_specification == "values_on_dofs")
      write_data_type = WriteDataType::values_on_dofs;
    else if (write_data_specification == "values_on_quads")
      write_data_type = WriteDataType::values_on_quads;
    else if (write_data_specification == "normal_gradients_on_quads")
      write_data_type = WriteDataType::normal_gradients_on_quads;
  }



  template <int dim, int data_dim, typename VectorizedArrayType>
  typename CouplingInterface<dim, data_dim, VectorizedArrayType>::value_type
  CouplingInterface<dim, data_dim, VectorizedArrayType>::
    read_on_quadrature_point(const unsigned int /*id_number*/,
                             const unsigned int /*active_faces*/) const
  {
    AssertThrow(false, ExcNotImplemented());
  }



  template <int dim, int data_dim, typename VectorizedArrayType>
  void
  CouplingInterface<dim, data_dim, VectorizedArrayType>::apply_Dirichlet_bcs(
    AffineConstraints<double> &) const
  {
    AssertThrow(false, ExcNotImplemented());
  }



  template <int dim, int data_dim, typename VectorizedArrayType>
  void
<<<<<<< HEAD
  CouplingInterface<dim, VectorizedArrayType>::print_info(
    const bool         reader,
    const unsigned int local_size) const
=======
  CouplingInterface<dim, data_dim, VectorizedArrayType>::print_info(
    const bool reader) const
>>>>>>> 923d4dc9
  {
    ConditionalOStream pcout(std::cout,
                             Utilities::MPI::this_mpi_process(MPI_COMM_WORLD) ==
                               0);

    pcout << "--     Data " << (reader ? "reading" : "writing") << ":\n"
          << "--     . data name: "
          << (reader ? read_data_name : write_data_name) << "\n"
          << "--     . associated mesh: " << mesh_name << "\n"
          << "--     . Number of active interface nodes: "
          << Utilities::MPI::sum(local_size, MPI_COMM_WORLD) << "\n"
          << "--     . Node location: " << get_interface_type() << "\n"
          << std::endl;
  }
} // namespace Adapter<|MERGE_RESOLUTION|>--- conflicted
+++ resolved
@@ -33,15 +33,6 @@
   class CouplingInterface
   {
   public:
-    /**
-     * @brief Constructor of the abstract base class
-     *
-     * @param[in] data Underlying MatrixFree object
-     * @param[in] precice The preCICE SolverInterface object
-     * @param[in] mesh_name Name of the coupling mesh in the preCICE
-     *            configuration associated to this interface
-     * @param[in] interface_id boundary ID of the deal.II mesh
-     */
     CouplingInterface(
       std::shared_ptr<const MatrixFree<dim, double, VectorizedArrayType>> data,
       const std::shared_ptr<precice::SolverInterface> &precice,
@@ -122,21 +113,16 @@
     add_write_data(const std::string &write_data_name,
                    const std::string &write_data_specification);
 
-  protected:
     /**
      * @brief print_info
-<<<<<<< HEAD
-=======
-     *
->>>>>>> 923d4dc9
+     *
      * @param reader Boolean in order to decide if we want read or write
      *        data information
-     * @param local_size Number of local interface noces this process is
-     *        working on
      */
     void
-    print_info(const bool reader, const unsigned int local_size) const;
-
+    print_info(const bool reader) const;
+
+  protected:
     /// The MatrixFree object (preCICE can only handle double precision)
     std::shared_ptr<const MatrixFree<dim, double, VectorizedArrayType>> mf_data;
 
@@ -235,14 +221,8 @@
 
   template <int dim, int data_dim, typename VectorizedArrayType>
   void
-<<<<<<< HEAD
-  CouplingInterface<dim, VectorizedArrayType>::print_info(
-    const bool         reader,
-    const unsigned int local_size) const
-=======
   CouplingInterface<dim, data_dim, VectorizedArrayType>::print_info(
     const bool reader) const
->>>>>>> 923d4dc9
   {
     ConditionalOStream pcout(std::cout,
                              Utilities::MPI::this_mpi_process(MPI_COMM_WORLD) ==
@@ -252,8 +232,10 @@
           << "--     . data name: "
           << (reader ? read_data_name : write_data_name) << "\n"
           << "--     . associated mesh: " << mesh_name << "\n"
-          << "--     . Number of active interface nodes: "
-          << Utilities::MPI::sum(local_size, MPI_COMM_WORLD) << "\n"
+          << "--     . Number of interface nodes: "
+          << Utilities::MPI::sum(precice->getMeshVertexSize(mesh_id),
+                                 MPI_COMM_WORLD)
+          << "\n"
           << "--     . Node location: " << get_interface_type() << "\n"
           << std::endl;
   }
