#pragma once

#include <deal.II/base/exceptions.h>
#include <deal.II/base/mpi.h>
#include <deal.II/base/utilities.h>

#include <deal.II/fe/fe.h>
#include <deal.II/fe/mapping_q_generic.h>

#include <deal.II/matrix_free/matrix_free.h>

#include <adapter/arbitrary_interface.h>
#include <adapter/dof_interface.h>
#include <adapter/overlapping-interface.h>
#include <adapter/quad_interface.h>
#include <base/q_equidistant.h>
#include <precice/precice.hpp>

#include <ostream>

namespace Adapter
{
  using namespace dealii;

  /**
   * The Adapter class keeps together with the CouplingInterfaes all
   * functionalities to couple deal.II to other solvers with preCICE i.e. data
   * structures are set up, necessary information is passed to preCICE etc.
   */
  template <int dim,
            int data_dim,
            typename VectorType,
            typename VectorizedArrayType = VectorizedArray<double>>
  class Adapter
  {
  public:
    using value_type =
      typename CouplingInterface<dim, data_dim, VectorizedArrayType>::
        value_type;
    /**
     * @brief      Constructor, which sets up the precice Participant
     *
     * @tparam     data_dim Dimension of the coupling data. Equivalent to n_components
     *             in the deal.II documentation
     *
     * @param[in]  parameters Parameter class, which hold the data specified
     *             in the parameters.prm file
     * @param[in]  dealii_boundary_interface_id Boundary ID of the
     *             triangulation, which is associated with the coupling
     *             interface.
     * @param[in]  data The applied matrix-free object
     * @param[in]  dof_index Index of the relevant dof_handler in the
     *             corresponding MatrixFree object
     * @param[in]  read_quad_index Index of the quadrature formula in the
     *             corresponding MatrixFree object which should be used for data
     *             reading
     * @param[in]  is_dirichlet Boolean to distinguish between Dirichlet type
     *             solver (using the DoFs for data reading) and Neumann type
     *             solver (using quadrature points for reading)
     */
    template <typename ParameterClass>
    Adapter(
      const ParameterClass &parameters,
      const unsigned int    dealii_boundary_interface_id,
      std::shared_ptr<const MatrixFree<dim, double, VectorizedArrayType>> data,
      const unsigned int dof_index       = 0,
      const unsigned int read_quad_index = 0,
      const bool         is_dirichlet    = false);

    /**
     * @brief      Initializes preCICE and passes all relevant data to preCICE
     *
     * @param[in]  dealii_to_precice Data, which should be given to preCICE and
     *             exchanged with other participants. Wether this data is
     *             required already in the beginning depends on your
     *             individual configuration and preCICE determines it
     *             automatically. In many cases, this data will just represent
     *             your initial condition.
     */
    void
    initialize(const VectorType &dealii_to_precice);

    /**
     * @brief      Advances preCICE after every timestep, converts data formats
     *             between preCICE and dealii
     *
     * @param[in]  dealii_to_precice Same data as in @p initialize_precice() i.e.
     *             data, which should be given to preCICE after each time step
     *             and exchanged with other participants.
     * @param[in]  computed_timestep_length Length of the timestep used by
     *             the solver.
     */
    void
    advance(const VectorType &dealii_to_precice,
            const double      computed_timestep_length);

    /**
     * @brief      Saves current state of time dependent variables in case of an
     *             implicit coupling
     *
     * @param[in]  state_variables Vector containing all variables to store as
     *             reference
     *
     * @note       This function only makes sense, if it is used with
     *             @p reload_old_state_if_required. Therefore, the order, in which the
     *             variables are passed into the vector must be the same for
     *             both functions.
     */
    void
    save_current_state_if_required(const std::function<void()> &save_state);

    /**
     * @brief      Reloads the previously stored variables in case of an implicit
     *             coupling. The current implementation supports subcycling,
     *             i.e. previously refers o the last time
     *             @p save_current_state_if_required() has been called.
     *
     * @param[out] state_variables Vector containing all variables to reload
     *             as reference
     *
     * @note       This function only makes sense, if the state variables have been
     *             stored by calling @p save_current_state_if_required. Therefore,
     *             the order, in which the variables are passed into the
     *             vector must be the same for both functions.
     */
    void
    reload_old_state_if_required(const std::function<void()> &reload_old_state);

    /**
     * @brief Public API adapter method, which calls the respective implementation
     *        in derived classes of the CouplingInterface. Have a look at the
     *        documentation there.
     */
    value_type
    read_on_quadrature_point(const unsigned int id_number,
                             const unsigned int active_faces,
                             double             relative_read_time) const;
    /**
     * @brief Public API adapter method, which calls the respective implementation
     *        in derived classes of the CouplingInterface. Have a look at the
     *        documentation there.
     */
    void
    apply_dirichlet_bcs(AffineConstraints<double> &constraints,
                        double                     relative_read_time) const;

    /**
     * @brief is_coupling_ongoing Calls the preCICE API function isCouplingOnGoing
     *
     * @return returns true if the coupling has not yet been finished
     */
    bool
    is_coupling_ongoing() const;

    /**
     * @brief is_time_window_complete Calls the preCICE API function isTimeWindowComplete
     *
     * @return returns true if the coupling time window has been completed in the current
     *         iteration
     */
    bool
    is_time_window_complete() const;


    /// Boundary ID of the deal.II mesh, associated with the coupling
    /// interface. The variable is public and should be used during grid
    /// generation, but is also involved during system assembly. The only thing,
    /// one needs to make sure is, that this ID is not given to another part of
    /// the boundary e.g. clamped one.
    const unsigned int dealii_boundary_interface_id;


  private:
    // public precice Participant, needed in order to steer the time loop
    // inside the solver.
    std::shared_ptr<precice::Participant> precice;
    /// The objects handling reading and writing data
    std::shared_ptr<CouplingInterface<dim, data_dim, VectorizedArrayType>>
      writer;
    std::shared_ptr<CouplingInterface<dim, data_dim, VectorizedArrayType>>
      reader;

    // Container to store time dependent data in case of an implicit coupling
    std::vector<VectorType> old_state_data;
    double                  old_time_value = 0;
  };



  template <int dim,
            int data_dim,
            typename VectorType,
            typename VectorizedArrayType>
  template <typename ParameterClass>
  Adapter<dim, data_dim, VectorType, VectorizedArrayType>::Adapter(
    const ParameterClass &parameters,
    const unsigned int    dealii_boundary_interface_id,
    std::shared_ptr<const MatrixFree<dim, double, VectorizedArrayType>> data,
    const unsigned int dof_index,
    const unsigned int read_quad_index,
    const bool         is_dirichlet)
    : dealii_boundary_interface_id(dealii_boundary_interface_id)
  {
    precice = std::make_shared<precice::Participant>(
      parameters.participant_name,
      parameters.config_file,
      Utilities::MPI::this_mpi_process(MPI_COMM_WORLD),
      Utilities::MPI::n_mpi_processes(MPI_COMM_WORLD));

    AssertThrow(dim == precice->getMeshDimensions(parameters.read_mesh_name),
                ExcInternalError());
    AssertThrow(dim > 1, ExcNotImplemented());

    // 1. Set the reader, which is defined in the Adapter constructor
    // dof reading (Dirichlet)
    if (is_dirichlet)
      reader =
        std::make_shared<DoFInterface<dim, data_dim, VectorizedArrayType>>(
          data,
          precice,
          parameters.read_mesh_name,
          dealii_boundary_interface_id,
          dof_index);
    else
      // Quad reading
      reader =
        std::make_shared<QuadInterface<dim, data_dim, VectorizedArrayType>>(
          data,
          precice,
          parameters.read_mesh_name,
          dealii_boundary_interface_id,
          dof_index,
          read_quad_index);

    // 2. Set the writer, which is defined in the parameter file
    if (parameters.write_mesh_name == parameters.read_mesh_name)
      writer = reader;
<<<<<<< HEAD
    else
=======
    else if (parameters.write_data_specification == "values_on_dofs")
      writer =
        std::make_shared<DoFInterface<dim, data_dim, VectorizedArrayType>>(
          data,
          precice,
          parameters.write_mesh_name,
          dealii_boundary_interface_id,
          dof_index);
    else if (parameters.write_data_specification == "values_on_other_mesh" ||
             parameters.write_data_specification == "gradients_on_other_mesh")
>>>>>>> 2003db35
      {
        writer = std::make_shared<
          OverlappingInterface<dim, data_dim, VectorizedArrayType>>(
          data,
          precice,
          parameters.write_mesh_name,
<<<<<<< HEAD
          dealii_boundary_interface_id,
          dof_index,
          parameters.write_quad_index);
=======
          dealii_boundary_interface_id);
      }
    else
      {
        Assert(parameters.write_data_specification == "values_on_quads" ||
                 parameters.write_data_specification ==
                   "normal_gradients_on_quads",
               ExcNotImplemented());
        writer =
          std::make_shared<QuadInterface<dim, data_dim, VectorizedArrayType>>(
            data,
            precice,
            parameters.write_mesh_name,
            dealii_boundary_interface_id,
            dof_index,
            parameters.write_quad_index);
>>>>>>> 2003db35
      }

    reader->add_read_data(parameters.read_data_name);
    writer->add_write_data(parameters.write_data_name,
                           parameters.write_data_specification);

    Assert(reader.get() != nullptr, ExcInternalError());
    Assert(writer.get() != nullptr, ExcInternalError());
  }



  template <int dim,
            int data_dim,
            typename VectorType,
            typename VectorizedArrayType>
  void
  Adapter<dim, data_dim, VectorType, VectorizedArrayType>::initialize(
    const VectorType &dealii_to_precice)
  {
    if (!dealii_to_precice.has_ghost_elements())
      dealii_to_precice.update_ghost_values();

    reader->define_coupling_mesh();
    writer->define_coupling_mesh();

<<<<<<< HEAD
=======

    // write initial writeData to preCICE if required
    if (precice->requiresInitialData())
      writer->write_data(dealii_to_precice);

    // Initialize preCICE internally
    precice->initialize();

>>>>>>> 2003db35
    // Only the writer needs potentially to process the coupling mesh, if the
    // mapping is carried out in the solver
    writer->process_coupling_mesh();

<<<<<<< HEAD
    // write initial writeData to preCICE if required
    if (precice->requiresInitialData())
      writer->write_data(dealii_to_precice);


    // Initialize preCICE internally
    precice->initialize();

=======
>>>>>>> 2003db35
    // Maybe, read block-wise and work with an AlignedVector since the read data
    // (forces) is multiple times required during the Newton iteration
    //    if (shared_memory_parallel && precice->isReadDataAvailable())
    //      precice->readBlockVectorData(read_data_id,
    //                                   read_nodes_ids.size(),
    //                                   read_nodes_ids.data(),
    //                                   read_data.data());
  }



  template <int dim,
            int data_dim,
            typename VectorType,
            typename VectorizedArrayType>
  void
  Adapter<dim, data_dim, VectorType, VectorizedArrayType>::advance(
    const VectorType &dealii_to_precice,
    const double      computed_timestep_length)
  {
    writer->write_data(dealii_to_precice);
    // Here, we need to specify the computed time step length and pass it to
    // preCICE
    precice->advance(computed_timestep_length);

    //    if (shared_memory_parallel && precice->isReadDataAvailable())
    //      precice->readBlockVectorData(read_data_id,
    //                                   read_nodes_ids.size(),
    //                                   read_nodes_ids.data(),
    //                                   read_data.data());
  }


  template <int dim,
            int data_dim,
            typename VectorType,
            typename VectorizedArrayType>
  inline
    typename Adapter<dim, data_dim, VectorType, VectorizedArrayType>::value_type
    Adapter<dim, data_dim, VectorType, VectorizedArrayType>::
      read_on_quadrature_point(const unsigned int id_number,
                               const unsigned int active_faces,
                               double             relative_read_time) const
  {
    return reader->read_on_quadrature_point(id_number,
                                            active_faces,
                                            relative_read_time);
  }



  template <int dim,
            int data_dim,
            typename VectorType,
            typename VectorizedArrayType>
  void
  Adapter<dim, data_dim, VectorType, VectorizedArrayType>::apply_dirichlet_bcs(
    AffineConstraints<double> &constraints,
    double                     relative_read_time) const
  {
    reader->apply_Dirichlet_bcs(constraints, relative_read_time);
  }



  template <int dim,
            int data_dim,
            typename VectorType,
            typename VectorizedArrayType>
  inline void
  Adapter<dim, data_dim, VectorType, VectorizedArrayType>::
    save_current_state_if_required(const std::function<void()> &save_state)
  {
    // First, we let preCICE check, whether we need to store the variables.
    // Then, the data is stored in the class
    if (precice->requiresWritingCheckpoint())
      save_state();
  }



  template <int dim,
            int data_dim,
            typename VectorType,
            typename VectorizedArrayType>
  inline void
  Adapter<dim, data_dim, VectorType, VectorizedArrayType>::
    reload_old_state_if_required(const std::function<void()> &reload_old_state)
  {
    // In case we need to reload a state, we just take the internally stored
    // data vectors and write then in to the input data
    if (precice->requiresReadingCheckpoint())
      reload_old_state();
  }



  template <int dim,
            int data_dim,
            typename VectorType,
            typename VectorizedArrayType>
  inline bool
  Adapter<dim, data_dim, VectorType, VectorizedArrayType>::is_coupling_ongoing()
    const
  {
    return precice->isCouplingOngoing();
  }



  template <int dim,
            int data_dim,
            typename VectorType,
            typename VectorizedArrayType>
  inline bool
  Adapter<dim, data_dim, VectorType, VectorizedArrayType>::
    is_time_window_complete() const
  {
    return precice->isTimeWindowComplete();
  }
} // namespace Adapter<|MERGE_RESOLUTION|>--- conflicted
+++ resolved
@@ -11,7 +11,7 @@
 
 #include <adapter/arbitrary_interface.h>
 #include <adapter/dof_interface.h>
-#include <adapter/overlapping-interface.h>
+// #include <adapter/overlapping-interface.h>
 #include <adapter/quad_interface.h>
 #include <base/q_equidistant.h>
 #include <precice/precice.hpp>
@@ -235,49 +235,17 @@
     // 2. Set the writer, which is defined in the parameter file
     if (parameters.write_mesh_name == parameters.read_mesh_name)
       writer = reader;
-<<<<<<< HEAD
-    else
-=======
-    else if (parameters.write_data_specification == "values_on_dofs")
-      writer =
-        std::make_shared<DoFInterface<dim, data_dim, VectorizedArrayType>>(
-          data,
-          precice,
-          parameters.write_mesh_name,
-          dealii_boundary_interface_id,
-          dof_index);
-    else if (parameters.write_data_specification == "values_on_other_mesh" ||
-             parameters.write_data_specification == "gradients_on_other_mesh")
->>>>>>> 2003db35
-      {
-        writer = std::make_shared<
-          OverlappingInterface<dim, data_dim, VectorizedArrayType>>(
-          data,
-          precice,
-          parameters.write_mesh_name,
-<<<<<<< HEAD
-          dealii_boundary_interface_id,
-          dof_index,
-          parameters.write_quad_index);
-=======
-          dealii_boundary_interface_id);
-      }
-    else
-      {
-        Assert(parameters.write_data_specification == "values_on_quads" ||
-                 parameters.write_data_specification ==
-                   "normal_gradients_on_quads",
-               ExcNotImplemented());
-        writer =
-          std::make_shared<QuadInterface<dim, data_dim, VectorizedArrayType>>(
-            data,
-            precice,
-            parameters.write_mesh_name,
-            dealii_boundary_interface_id,
-            dof_index,
-            parameters.write_quad_index);
->>>>>>> 2003db35
-      }
+    // else
+    //   {
+    //     writer = std::make_shared<
+    //       OverlappingInterface<dim, data_dim, VectorizedArrayType>>(
+    //       data,
+    //       precice,
+    //       parameters.write_mesh_name,
+    //       dealii_boundary_interface_id,
+    //       dof_index,
+    //       parameters.write_quad_index);
+    //   }
 
     reader->add_read_data(parameters.read_data_name);
     writer->add_write_data(parameters.write_data_name,
@@ -303,9 +271,6 @@
     reader->define_coupling_mesh();
     writer->define_coupling_mesh();
 
-<<<<<<< HEAD
-=======
-
     // write initial writeData to preCICE if required
     if (precice->requiresInitialData())
       writer->write_data(dealii_to_precice);
@@ -313,22 +278,10 @@
     // Initialize preCICE internally
     precice->initialize();
 
->>>>>>> 2003db35
     // Only the writer needs potentially to process the coupling mesh, if the
     // mapping is carried out in the solver
     writer->process_coupling_mesh();
 
-<<<<<<< HEAD
-    // write initial writeData to preCICE if required
-    if (precice->requiresInitialData())
-      writer->write_data(dealii_to_precice);
-
-
-    // Initialize preCICE internally
-    precice->initialize();
-
-=======
->>>>>>> 2003db35
     // Maybe, read block-wise and work with an AlignedVector since the read data
     // (forces) is multiple times required during the Newton iteration
     //    if (shared_memory_parallel && precice->isReadDataAvailable())
