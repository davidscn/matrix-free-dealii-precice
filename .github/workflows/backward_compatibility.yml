name: deal.II v9.4

on:
  push:
    branches: [ master ]

jobs:
  build:

    runs-on: ubuntu-latest

    steps:
<<<<<<< HEAD
    - uses: actions/checkout@v3
=======
    - uses: actions/checkout@v4
>>>>>>> 2003db35
    - name: setup
      run: |
         command="sudo apt-get -y update && \
                  sudo apt-get -y upgrade && \
                  sudo apt-get -y install libboost-all-dev && \
                  git clone https://git@github.com/${{ github.repository }} && \
                  cd matrix-free-dealii-precice && \
                  git fetch origin ${{ github.ref }} && \
                  git checkout FETCH_HEAD && \
                  mkdir build && cd build && \
                  cmake .. && make all";

         echo $command

         docker pull dealii/dealii:v9.4.0-jammy
         docker pull precice/precice:latest
         docker build -t dealii-precice:develop -f ./utilities/Dockerfile.dealiiv94 .
         docker run -t dealii-precice:develop /bin/sh -c "$command";<|MERGE_RESOLUTION|>--- conflicted
+++ resolved
@@ -10,11 +10,7 @@
     runs-on: ubuntu-latest
 
     steps:
-<<<<<<< HEAD
-    - uses: actions/checkout@v3
-=======
     - uses: actions/checkout@v4
->>>>>>> 2003db35
     - name: setup
       run: |
          command="sudo apt-get -y update && \
