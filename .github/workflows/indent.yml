name: Indent

on:
  push:
    branches: [ master, develop ]
  pull_request:
    branches: [ master, develop ]

jobs:
  build:
    runs-on: ubuntu-latest

    steps:
<<<<<<< HEAD
    - uses: actions/checkout@v3
    - uses: DoozyX/clang-format-lint-action@v0.15
=======
    - uses: actions/checkout@v4
    - uses: DoozyX/clang-format-lint-action@v0.18
>>>>>>> 2003db35
      with:
        source: '.'
        exclude: ''
        extensions: 'h,cc'
        clangFormatVersion: 14
        inplace: true
    - run: |
        git diff
        git diff-files --quiet || exit $?<|MERGE_RESOLUTION|>--- conflicted
+++ resolved
@@ -11,13 +11,8 @@
     runs-on: ubuntu-latest
 
     steps:
-<<<<<<< HEAD
-    - uses: actions/checkout@v3
-    - uses: DoozyX/clang-format-lint-action@v0.15
-=======
     - uses: actions/checkout@v4
     - uses: DoozyX/clang-format-lint-action@v0.18
->>>>>>> 2003db35
       with:
         source: '.'
         exclude: ''
