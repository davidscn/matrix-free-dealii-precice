<?xml version="1.0" encoding="UTF-8" ?>
<precice-configuration>
  <log>
    <sink
      filter="%Severity% > debug and %Rank% = 0"
      format="---[precice] %ColorizedSeverity% %Message%"
      enabled="true" />
  </log>

  <data:scalar name="Temperature" />
  <data:scalar name="Heat-Flux" />

  <mesh name="Dirichlet-Mesh" dimensions="2">
    <use-data name="Temperature" />
  </mesh>

  <mesh name="Neumann-Mesh" dimensions="2">
    <use-data name="Heat-Flux" />
  </mesh>

<<<<<<< HEAD
    <participant name="Dirichlet">
      <provide-mesh name="Dirichlet-Mesh" />
      <receive-mesh name="Neumann-Mesh" from="Neumann" direct-access="true" safety-factor="0.0" />
      <write-data name="Heat-Flux" mesh="Neumann-Mesh" />
      <read-data name="Temperature" mesh="Dirichlet-Mesh" />
    </participant>

    <participant name="Neumann">
      <provide-mesh name="Neumann-Mesh" />
      <receive-mesh name="Dirichlet-Mesh" from="Dirichlet" direct-access="true" safety-factor="0.0" />
      <write-data name="Temperature" mesh="Dirichlet-Mesh" />
      <read-data name="Heat-Flux" mesh="Neumann-Mesh" />
    </participant>
=======
  <participant name="Dirichlet">
    <provide-mesh name="Dirichlet-Mesh" />
    <receive-mesh name="Neumann-Mesh" from="Neumann" direct-access="true" safety-factor="0.0" />
    <write-data name="Heat-Flux" mesh="Neumann-Mesh" />
    <read-data name="Temperature" mesh="Dirichlet-Mesh" />
  </participant>

  <participant name="Neumann">
    <provide-mesh name="Neumann-Mesh" />
    <receive-mesh name="Dirichlet-Mesh" from="Dirichlet" direct-access="true" safety-factor="0.0" />
    <write-data name="Temperature" mesh="Dirichlet-Mesh" />
    <read-data name="Heat-Flux" mesh="Neumann-Mesh" />
  </participant>
>>>>>>> 2003db35

  <m2n:sockets acceptor="Dirichlet" connector="Neumann" exchange-directory="." />

  <coupling-scheme:parallel-implicit>
    <participants first="Dirichlet" second="Neumann" />
    <max-time value="1.0" />
    <time-window-size value="0.1" />
    <max-iterations value="100" />
    <exchange data="Heat-Flux" mesh="Neumann-Mesh" from="Dirichlet" to="Neumann" substeps="false" />
    <exchange
      data="Temperature"
      mesh="Dirichlet-Mesh"
      from="Neumann"
      to="Dirichlet"
      substeps="false" />
    <relative-convergence-measure data="Heat-Flux" mesh="Neumann-Mesh" limit="1e-6" />
    <relative-convergence-measure data="Temperature" mesh="Dirichlet-Mesh" limit="1e-6" />
    <acceleration:IQN-ILS>
      <data name="Temperature" mesh="Dirichlet-Mesh" />
      <data name="Heat-Flux" mesh="Neumann-Mesh" />
      <preconditioner type="residual-sum" />
      <filter type="QR1" limit="1e-5" />
      <initial-relaxation value="0.5" />
      <max-used-iterations value="100" />
      <time-windows-reused value="6" />
    </acceleration:IQN-ILS>
  </coupling-scheme:parallel-implicit>
</precice-configuration><|MERGE_RESOLUTION|>--- conflicted
+++ resolved
@@ -18,21 +18,6 @@
     <use-data name="Heat-Flux" />
   </mesh>
 
-<<<<<<< HEAD
-    <participant name="Dirichlet">
-      <provide-mesh name="Dirichlet-Mesh" />
-      <receive-mesh name="Neumann-Mesh" from="Neumann" direct-access="true" safety-factor="0.0" />
-      <write-data name="Heat-Flux" mesh="Neumann-Mesh" />
-      <read-data name="Temperature" mesh="Dirichlet-Mesh" />
-    </participant>
-
-    <participant name="Neumann">
-      <provide-mesh name="Neumann-Mesh" />
-      <receive-mesh name="Dirichlet-Mesh" from="Dirichlet" direct-access="true" safety-factor="0.0" />
-      <write-data name="Temperature" mesh="Dirichlet-Mesh" />
-      <read-data name="Heat-Flux" mesh="Neumann-Mesh" />
-    </participant>
-=======
   <participant name="Dirichlet">
     <provide-mesh name="Dirichlet-Mesh" />
     <receive-mesh name="Neumann-Mesh" from="Neumann" direct-access="true" safety-factor="0.0" />
@@ -46,7 +31,6 @@
     <write-data name="Temperature" mesh="Dirichlet-Mesh" />
     <read-data name="Heat-Flux" mesh="Neumann-Mesh" />
   </participant>
->>>>>>> 2003db35
 
   <m2n:sockets acceptor="Dirichlet" connector="Neumann" exchange-directory="." />
 
