--- conflicted
+++ resolved
@@ -26,34 +26,6 @@
     <use-data name="Stress" />
   </mesh>
 
-<<<<<<< HEAD
-    <participant name="Fluid">
-      <receive-mesh name="Solid-write" from="Solid" />
-      <provide-mesh name="Fluid-Mesh-Nodes" />
-      <provide-mesh name="Fluid-Mesh-Faces" />
-      <write-data name="Stress" mesh="Fluid-Mesh-Faces" />
-      <read-data name="Displacement" mesh="Fluid-Mesh-Nodes" />
-      <mapping:nearest-neighbor
-        direction="read"
-        from="Solid-write"
-        to="Fluid-Mesh-Nodes"
-        constraint="consistent" />
-    </participant>
-
-    <participant name="Solid">
-      <provide-mesh name="Solid-write" />
-      <provide-mesh name="Solid-read"  />
-      <receive-mesh name="Fluid-Mesh-Faces" from="Fluid" />
-      <write-data name="Displacement" mesh="Solid-write" />
-      <read-data name="Stress" mesh="Solid-read" />
-      <watch-point mesh="Solid-write" name="flap-tip" coordinate="4.0;0.0" />
-      <mapping:nearest-neighbor
-        direction="read"
-        from="Fluid-Mesh-Faces"
-        to="Solid-read"
-        constraint="consistent" />
-    </participant>
-=======
   <participant name="Fluid">
     <receive-mesh name="Solid-write" from="Solid" />
     <provide-mesh name="Fluid-Mesh-Nodes" />
@@ -80,7 +52,6 @@
       to="Solid-read"
       constraint="consistent" />
   </participant>
->>>>>>> 2003db35
 
   <m2n:sockets acceptor="Fluid" connector="Solid" exchange-directory=".." />
 
